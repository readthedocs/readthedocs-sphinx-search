.search__outer__wrapper {
    position: fixed;
    top: 0;
    left: 0;
    width: 100%;
    height: 100%;
    z-index: 700;
}

/* Backdrop */

.search__backdrop {
    /* Positioning */
    position: fixed;
    top: 0;
    left: 0;
    z-index: 500;

    /* Display and box model */
    width: 100%;
    height: 100%;
    display: none;

    /* Other */
    background-color: rgba(0, 0, 0, 0.502);
}

.search__outer {
    /* Positioning */
    margin: auto;
    position: absolute;
    top: 0;
    left: 0;
    right: 0;
    bottom: 0;
    z-index: 100000;

    /* Display and box model */
    height: 80%;
    width: 80%;
    max-height: 1000px;
    max-width: 1500px;
    padding: 10px;
    overflow-y: scroll;

    /* Other */
    border: 1px solid #e0e0e0;
    border-radius: 5px;
    line-height: 1.875;
    background-color: #fcfcfc;
    box-shadow: 1px 3px 4px rgba(0, 0, 0, 0.09);
    text-align: left;
}

/* Custom scrollbar */

.search__outer::-webkit-scrollbar-track {
    border-radius: 10px;
    background-color: #fcfcfc;
}

.search__outer::-webkit-scrollbar {
    width: 7px;
    height: 7px;
    background-color: #fcfcfc;
}

.search__outer::-webkit-scrollbar-thumb {
    border-radius: 10px;
    background-color: #8f8f8f;
}

/* Cross icon on top-right corner */

.search__cross__img {
    width: 15px;
    height: 15px;
    margin: 12px;
}

.search__cross {
    position: absolute;
    top: 0;
    right: 0;
}

.search__cross:hover {
    cursor: pointer;
}

/* Input field on search modal */

.search__outer__input {
    /* Display and box model */
    width: 90%;
    height: 30px;
    font-size: 19px;
    outline: none;

    /* Other */
    background-color: #fcfcfc;
    border: none;
    border-bottom: 1px solid #757575;

    /* search icon */
    background-image: url("data:image/svg+xml;base64,PD94bWwgdmVyc2lvbj0iMS4wIiBlbmNvZGluZz0iaXNvLTg4NTktMSI/Pg0KPCEtLSBHZW5lcmF0b3I6IEFkb2JlIElsbHVzdHJhdG9yIDE5LjEuMCwgU1ZHIEV4cG9ydCBQbHVnLUluIC4gU1ZHIFZlcnNpb246IDYuMDAgQnVpbGQgMCkgIC0tPg0KPHN2ZyB2ZXJzaW9uPSIxLjEiIGlkPSJDYXBhXzEiIHhtbG5zPSJodHRwOi8vd3d3LnczLm9yZy8yMDAwL3N2ZyIgeG1sbnM6eGxpbms9Imh0dHA6Ly93d3cudzMub3JnLzE5OTkveGxpbmsiIHg9IjBweCIgeT0iMHB4Ig0KCSB2aWV3Qm94PSIwIDAgNDUxIDQ1MSIgc3R5bGU9ImVuYWJsZS1iYWNrZ3JvdW5kOm5ldyAwIDAgNDUxIDQ1MTsiIHhtbDpzcGFjZT0icHJlc2VydmUiPg0KPGc+DQoJPHBhdGggZD0iTTQ0Ny4wNSw0MjhsLTEwOS42LTEwOS42YzI5LjQtMzMuOCw0Ny4yLTc3LjksNDcuMi0xMjYuMUMzODQuNjUsODYuMiwyOTguMzUsMCwxOTIuMzUsMEM4Ni4yNSwwLDAuMDUsODYuMywwLjA1LDE5Mi4zDQoJCXM4Ni4zLDE5Mi4zLDE5Mi4zLDE5Mi4zYzQ4LjIsMCw5Mi4zLTE3LjgsMTI2LjEtNDcuMkw0MjguMDUsNDQ3YzIuNiwyLjYsNi4xLDQsOS41LDRzNi45LTEuMyw5LjUtNA0KCQlDNDUyLjI1LDQ0MS44LDQ1Mi4yNSw0MzMuMiw0NDcuMDUsNDI4eiBNMjYuOTUsMTkyLjNjMC05MS4yLDc0LjItMTY1LjMsMTY1LjMtMTY1LjNjOTEuMiwwLDE2NS4zLDc0LjIsMTY1LjMsMTY1LjMNCgkJcy03NC4xLDE2NS40LTE2NS4zLDE2NS40QzEwMS4xNSwzNTcuNywyNi45NSwyODMuNSwyNi45NSwxOTIuM3oiLz4NCjwvZz4NCjxnPg0KPC9nPg0KPGc+DQo8L2c+DQo8Zz4NCjwvZz4NCjxnPg0KPC9nPg0KPGc+DQo8L2c+DQo8Zz4NCjwvZz4NCjxnPg0KPC9nPg0KPGc+DQo8L2c+DQo8Zz4NCjwvZz4NCjxnPg0KPC9nPg0KPGc+DQo8L2c+DQo8Zz4NCjwvZz4NCjxnPg0KPC9nPg0KPGc+DQo8L2c+DQo8Zz4NCjwvZz4NCjwvc3ZnPg0K");
    background-repeat: no-repeat;
    background-position: left;
    background-size: 15px;
    padding-left: 25px;
}

.search__outer__input:focus {
    outline: none;
}

/* For material UI style underline on input field */

.search__outer .bar {
    position: relative;
    display: block;
    width: 90%;
    margin-bottom: 15px;
}

.search__outer .bar:before,
.search__outer .bar:after {
    content: "";
    height: 2px;
    width: 0;
    bottom: 1px;
    position: absolute;
    background: #5264ae;
    transition: 0.2s ease all;
}

.search__outer .bar:before {
    left: 50%;
}

.search__outer .bar:after {
    right: 50%;
}

.search__outer__input:focus ~ .bar:before,
.search__outer__input:focus ~ .bar:after {
    width: 50%;
}

/* Search result */

.search__result__single {
    margin-top: 10px;
    padding: 0px 10px;
    border-bottom: 1px solid #e6e6e6;
}

.search__result__box .active {
    background-color: rgb(245, 245, 245);
}

.outer_div_page_results {
    margin: 5px 0px;
    overflow: auto;
    padding: 3px 5px;
}

.search__result__single a {
    text-decoration: none;
    cursor: pointer;
}

<<<<<<< HEAD
/* Helper class */

.display-block {
    display: block;
    animation: fade-in 0.4s;
}
=======
/* Title of each search result */
>>>>>>> 85a57b05

.search__result__title {
    /* Display and box model */
    display: inline-block;
    font-weight: 500;
    margin-bottom: 15px;
    margin-top: 0;
    font-size: 15px;

    /* Other */
    color: #6ea0ec;
    border-bottom: 1px solid #6ea0ec;
}

<<<<<<< HEAD
.search__result__subheading {
    color: black;
    font-weight: 700;
    float: left;
    width: 20%;
    font-size: 15px;
    margin-right: 10px;
    overflow-x: hidden;
}

=======
/* Path of each search result */

.search__result__path {
    color: #b3b3b3;
}

/* Content of each search result */

>>>>>>> 85a57b05
.search__result__content {
    margin: 0;
    text-decoration: none;
    color: black;
    font-size: 15px;
    display: block;
    margin-bottom: 5px;
    margin-bottom: 0;
    line-height: inherit;
    float: right;
    width: calc(80% - 15px);
    text-align: left;
}

<<<<<<< HEAD
=======
/* Highlighting of matched results */

>>>>>>> 85a57b05
.search__outer em {
    font-style: normal;
}

.search__outer .search__result__title em {
    background-color: #e5f6ff;
    padding-bottom: 3px;
    border-bottom-color: black;
}

.search__outer .search__result__content em {
    background-color: #e5f6ff;
    border-bottom: 1px solid black;
}

.search__result__subheading em {
    border-bottom: 1px solid black;
}

.outer_div_page_results:hover {
    background-color: rgb(245, 245, 245);
}

.br-for-hits {
    display: block;
    content: "";
    margin-top: 10px;
}

.rtd_ui_search_subtitle {
    all: unset;
    color: inherit;
    font-size: 85%;
}

@media (max-width: 630px) {
    .search__result__subheading {
        float: none;
        width: 90%;
    }

    .search__result__content {
        float: none;
        width: 90%;
    }
}

@keyframes fade-in {
    from {
        opacity: 0;
    }
    to {
        opacity: 1;
    }
}<|MERGE_RESOLUTION|>--- conflicted
+++ resolved
@@ -170,16 +170,7 @@
     cursor: pointer;
 }
 
-<<<<<<< HEAD
-/* Helper class */
-
-.display-block {
-    display: block;
-    animation: fade-in 0.4s;
-}
-=======
 /* Title of each search result */
->>>>>>> 85a57b05
 
 .search__result__title {
     /* Display and box model */
@@ -194,7 +185,6 @@
     border-bottom: 1px solid #6ea0ec;
 }
 
-<<<<<<< HEAD
 .search__result__subheading {
     color: black;
     font-weight: 700;
@@ -205,16 +195,6 @@
     overflow-x: hidden;
 }
 
-=======
-/* Path of each search result */
-
-.search__result__path {
-    color: #b3b3b3;
-}
-
-/* Content of each search result */
-
->>>>>>> 85a57b05
 .search__result__content {
     margin: 0;
     text-decoration: none;
@@ -229,11 +209,8 @@
     text-align: left;
 }
 
-<<<<<<< HEAD
-=======
 /* Highlighting of matched results */
 
->>>>>>> 85a57b05
 .search__outer em {
     font-style: normal;
 }
