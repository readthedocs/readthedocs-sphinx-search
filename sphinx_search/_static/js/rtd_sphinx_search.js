--- conflicted
+++ resolved
@@ -334,7 +334,6 @@
             resultData.highlight.title !== null
         ) {
             page_title = resultData.highlight.title;
-<<<<<<< HEAD
         }
     }
 
@@ -376,49 +375,6 @@
                 page_link
             );
         }
-=======
-        }
-    }
-
-    // if result is not from the same project,
-    // then it must be from subproject.
-    if (projectName !== resultData.project) {
-        page_title +=
-            " " +
-            $u.template(
-                '<small class="rtd_ui_search_subtitle"> \
-                    (from project <%= project %>) \
-                </small>',
-                {
-                    project: resultData.project
-                }
-            );
-    }
-
-    page_title += "<br>";
-
-    content.innerHTML += $u.template(page_link_template, {
-        page_link: page_link_highlight,
-        page_title: page_title
-    });
-
-    for (let i = 0; i < resultData.inner_hits.length; ++i) {
-        const type = resultData.inner_hits[i].type;
-        COUNT += 1;
-        let html_structure = "";
-
-        if (type === "sections") {
-            html_structure = get_section_html(
-                resultData.inner_hits[i],
-                page_link
-            );
-        } else if (type === "domains") {
-            html_structure = get_domain_html(
-                resultData.inner_hits[i],
-                page_link
-            );
-        }
->>>>>>> dff4877b
         content.innerHTML += html_structure;
     }
     return content;
@@ -435,21 +391,12 @@
     let search_result_box = createDomNode("div", {
         class: "search__result__box"
     });
-<<<<<<< HEAD
 
     for (let i = 0; i < TOTAL_PAGE_RESULTS; ++i) {
         let search_result_single = createDomNode("div", {
             class: "search__result__single"
         });
 
-=======
-
-    for (let i = 0; i < TOTAL_PAGE_RESULTS; ++i) {
-        let search_result_single = createDomNode("div", {
-            class: "search__result__single"
-        });
-
->>>>>>> dff4877b
         let content = generateSingleResult(data.results[i], projectName);
 
         search_result_single.appendChild(content);
@@ -696,19 +643,9 @@
         let initialHtml = generateAndReturnInitialHtml();
         document.body.innerHTML += initialHtml;
 
-<<<<<<< HEAD
-        let search_outer_wrapper = document.querySelector(
-            ".search__outer__wrapper"
-        );
-        let search_outer_input = document.querySelector(
-            ".search__outer__input"
-        );
-        let cross_icon = document.querySelector(".search__cross");
-=======
         let search_outer_wrapper = document.querySelector('.search__outer__wrapper');
         let search_outer_input = document.querySelector('.search__outer__input');
         let cross_icon = document.querySelector('.search__cross');
->>>>>>> dff4877b
 
         // this denotes the search suggestion which is currently selected
         // via tha ArrowUp/ArrowDown keys.
