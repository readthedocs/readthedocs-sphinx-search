--- conflicted
+++ resolved
@@ -269,11 +269,7 @@
     text-decoration: underline;
 }
 
-<<<<<<< HEAD
-@media (max-width: 520px) {
-=======
 @media (max-width: 670px) {
->>>>>>> 8f2e9da3
     .rtd__search__credits {
         height: 50px;
         bottom: calc(-80% - 40px);
