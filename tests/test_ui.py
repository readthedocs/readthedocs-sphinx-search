--- conflicted
+++ resolved
@@ -129,10 +129,7 @@
         open_search_modal(selenium)
 
 
-<<<<<<< HEAD
-@pytest.mark.sphinx(srcdir=TEST_DOCS_SRC, buildername='readthedocs')
-=======
-@pytest.mark.sphinx(srcdir=TEST_DOCS_SRC)
+@pytest.mark.sphinx(srcdir=TEST_DOCS_SRC, buildername='readthedocs')
 def test_open_search_modal_when_forward_slash_button_is_pressed(selenium, app, status, warning):
     """Test if the search modal is opening correctly."""
     app.build()
@@ -158,7 +155,6 @@
 
 
 @pytest.mark.sphinx(srcdir=TEST_DOCS_SRC)
->>>>>>> 38338726
 def test_focussing_of_input_field(selenium, app, status, warning):
     """Test if the input field in search modal is focussed after opening the modal."""
     app.build()
